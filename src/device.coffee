###
 * device
 * cylonjs.com
 *
 * Copyright (c) 2013 The Hybrid Group
 * Licensed under the Apache 2.0 license.
###

'use strict';

module.exports = class Device
  self = this

  constructor: (opts = {}) ->
    @robot = opts.robot
    @name = opts.name
    @connection = @determineConnection(opts.connection) or @defaultConnection()
    @driver = @requireDriver(opts.driver)

  start: ->
    Logger.info "started"

  determineConnection: (c) ->
    @robot.connections[c] if c

  defaultConnection: ->
    @robot.connections.first

  requireDriver: (driverName) ->
<<<<<<< HEAD
    Logger.info "dynamic load driver"
    #new require("cylon-#{driverName}")(device: self)
=======
    @robot.requireDriver(driverName, self)
>>>>>>> ca59493a
<|MERGE_RESOLUTION|>--- conflicted
+++ resolved
@@ -14,7 +14,7 @@
   constructor: (opts = {}) ->
     @robot = opts.robot
     @name = opts.name
-    @connection = @determineConnection(opts.connection) or @defaultConnection()
+    @connection = @determineConnection(opts.connection) or @defaultConnection
     @driver = @requireDriver(opts.driver)
 
   start: ->
@@ -27,9 +27,5 @@
     @robot.connections.first
 
   requireDriver: (driverName) ->
-<<<<<<< HEAD
     Logger.info "dynamic load driver"
-    #new require("cylon-#{driverName}")(device: self)
-=======
-    @robot.requireDriver(driverName, self)
->>>>>>> ca59493a
+    @robot.requireDriver(driverName, self)