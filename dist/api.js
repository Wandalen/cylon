--- conflicted
+++ resolved
@@ -73,17 +73,10 @@
             return res.json(err ? err : device.data().commands);
           });
         });
-<<<<<<< HEAD
-        this.server.post("/robots/:robot/devices/:device/commands/:commandname", function(req, res) {
+        this.server.all("/robots/:robot/devices/:device/commands/:commandname", function(req, res) {
           var commandname, devicename, key, params, robotname, value, _ref;
           params = [req.params.robotname, req.params.devicename, req.params.commandname];
           robotname = params[0], devicename = params[1], commandname = params[2];
-=======
-        this.server.all("/robots/:robot/devices/:device/commands/:command", function(req, res) {
-          var commandid, deviceid, key, params, robotid, value, _ref;
-          params = [req.params.robot, req.params.device, req.params.command];
-          robotid = params[0], deviceid = params[1], commandid = params[2];
->>>>>>> 5665f5b9
           params = [];
           if (typeof req.body === 'object') {
             _ref = req.body;
